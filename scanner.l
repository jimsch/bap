--- conflicted
+++ resolved
@@ -84,19 +84,7 @@
 \"{charval}["\r\n]	{	
 			char *p;
 			mycolumn += strlen(yytext);
-<<<<<<< HEAD
-			yylval.string = strdup(yytext + 1);
-			p = &yylval.string[strlen(yylval.string) - 1];
-			if (*p != '"') {
-				mywarn(MYERROR, "unterminated char-val");
-				unput(*p);	/* put the cr or lf back */
-			}
-			*p = '\0';
-			if (*yylval.string == '\0')
-				mywarn(MYWARNING, "zero-length char-val");
-=======
 			yylval.string = get_charval(yytext);
->>>>>>> 0d671c87
 			return CHARVAL;
 			}
 %[Ii]\"{charval}["\r\n]	{	
