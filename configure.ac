--- conflicted
+++ resolved
@@ -3,11 +3,7 @@
 dnl Boy does modern autoconf make it hard to have a small ./configure.
 dnl Sorry that it's so huge for almost no configuration.
 
-<<<<<<< HEAD
-AC_INIT(bap, 1.3)
-=======
 AC_INIT(bap, 1.4)
->>>>>>> 0d671c87
 
 AC_PROG_CC
 AC_PROG_YACC
